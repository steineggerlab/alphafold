--- conflicted
+++ resolved
@@ -61,14 +61,9 @@
 
 1.  Download genetic databases and model parameters:
 
-<<<<<<< HEAD
-    *   Install `aria2c` (on most Linux distributions it is available via the
-    package manager).
-=======
     *   Install `aria2c`. On most Linux distributions it is available via the
     package manager as the `aria2` package (on Debian-based distributions this
     can be installed by running `sudo apt install aria2`).
->>>>>>> 18e12d61
 
     *   Please use the script `scripts/download_all_data.sh` to download
     and set up full databases. This may take substantial time (download size is
@@ -368,17 +363,11 @@
       --output_dir=/home/user/absolute_path_to_the_output_dir
     ```
 
-<<<<<<< HEAD
-1.  After generating the predicted model, by default AlphaFold runs a relaxation
-    step to improve geometrical quality. You can control this via `--run_relax=true`
-    (default) or `--run_relax=false`.
-=======
 1.  After generating the predicted model, AlphaFold runs a relaxation
     step to improve local geometry. By default, only the best model (by
     pLDDT) is relaxed (`--models_to_relax=best`), but also all of the models
     (`--models_to_relax=all`) or none of the models (`--models_to_relax=none`)
     can be relaxed.
->>>>>>> 18e12d61
 
 1.  The relaxation step can be run on GPU (faster, but could be less stable) or
     CPU (slow, but stable). This can be controlled with `--enable_gpu_relax=true`
