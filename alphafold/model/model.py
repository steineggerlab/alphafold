--- conflicted
+++ resolved
@@ -148,7 +148,7 @@
       L = aatype.shape[1]
     
     # initialize
-<<<<<<< HEAD
+
     zeros = lambda shape: np.zeros(shape, dtype=np.float16)
     prev = {'prev_msa_first_row': zeros([L,256]),
             'prev_pair':          zeros([L,L,128]),
@@ -165,31 +165,13 @@
       result = _jnp_to_np(self.apply(self.params, key, {**feat, "prev":prev}))
       prev = result.pop("prev")
       return result, prev
-=======
-    def z(shape, dtype=np.float32): return np.zeros(shape, dtype=dtype)
-    dtype = jnp.bfloat16 if self.config.model.global_config.bfloat16 else np.float32
-    prev = {'prev_msa_first_row': z([L,256], dtype),
-            'prev_pair':          z([L,L,128], dtype),
-            'prev_pos':           z([L,37,3])}
-    
-    def run(key, feat, prev):
-      outputs = jax.tree_map(lambda x:np.asarray(x),
-                            self.apply(self.params, key, {**feat, "prev":prev}))
-      prev = outputs.pop("prev")
-      return outputs, prev
->>>>>>> 8f50ccbd
+
 
     # initialize random key
     key = jax.random.PRNGKey(random_seed)
     
     # iterate through recyckes
-<<<<<<< HEAD
     for r in range(num_iters):      
-=======
-    stop = False
-    for r in range(num_iters):
-      
->>>>>>> 8f50ccbd
         # grab subset of features
         if self.multimer_mode:
           sub_feat = feat
@@ -203,43 +185,18 @@
         result, prev = run(sub_key, sub_feat, prev)
         
         if return_representations:
-<<<<<<< HEAD
+
           result["representations"] = {"pair":   prev["prev_pair"],
                                        "single": prev["prev_msa_first_row"]}
-=======
-          result["representations"] = {"pair":   prev["prev_pair"].astype(np.float32),
-                                       "single": prev["prev_msa_first_row"].astype(np.float32)}
-        # decide when to stop
-        tol = self.config.model.recycle_early_stop_tolerance
-        sco = self.config.model.stop_at_score
-        if result["ranking_confidence"] > sco:
-          stop = True
-        if not stop and tol > 0:
-          ca_idx = residue_constants.atom_order['CA']
-          pos = result["structure_module"]["final_atom_positions"][:,ca_idx]
-          dist = np.sqrt(np.square(pos[:,None]-pos[None,:]).sum(-1))
-          if r > 0:
-            sq_diff = np.square(dist - prev_dist)
-            seq_mask = feat["seq_mask"] if self.multimer_mode else feat["seq_mask"][0]
-            mask_2d = seq_mask[:,None] * seq_mask[None,:]
-            result["diff"] = np.sqrt((sq_diff * mask_2d).sum()/mask_2d.sum())
-            if result["diff"] < tol:
-              stop = True
-          prev_dist = dist
->>>>>>> 8f50ccbd
-
+                                       
         # callback
         if callback is not None: callback(result, r)
 
-<<<<<<< HEAD
         # decide when to stop
         if result["ranking_confidence"] > self.config.model.stop_at_score:
           break
         if r > 0 and result["tol"] < self.config.model.recycle_early_stop_tolerance:
           break
-=======
-        if stop: break
->>>>>>> 8f50ccbd
 
     logging.info('Output shape was %s', tree.map_structure(lambda x: x.shape, result))
     return result, r